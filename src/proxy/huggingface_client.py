--- conflicted
+++ resolved
@@ -1,7 +1,8 @@
-<<<<<<< HEAD
 from common.cache import Cache
 from common.hierarchical_logger import htrack_block
 from common.request import Request, RequestResult, Sequence, Token
+from common.tokenization_request import TokenizationRequest, TokenizationRequestResult
+
 from .client import Client, wrap_request_time
 
 import torch
@@ -85,11 +86,6 @@
             )
 
         return {"completions": completions, "input_length": len(encoded_input.input_ids[0])}
-=======
-from common.request import Request, RequestResult
-from common.tokenization_request import TokenizationRequest, TokenizationRequestResult
-from .client import Client
->>>>>>> 35d678c6
 
 
 class HuggingFaceClient(Client):
@@ -108,7 +104,6 @@
         return self.model_server_instances[model_engine]
 
     def make_request(self, request: Request) -> RequestResult:
-<<<<<<< HEAD
         raw_request = {
             "engine": request.model_engine,
             "prompt": request.prompt,
@@ -162,10 +157,7 @@
         return RequestResult(
             success=True, cached=cached, request_time=response["request_time"], completions=completions
         )
-=======
-        return RequestResult(success=True, cached=False, requestTime=0, completions=[])
 
     def tokenize(self, request: TokenizationRequest) -> TokenizationRequestResult:
-        # TODO: implement after https://github.com/stanford-crfm/benchmarking/pull/132 is merged.
-        return TokenizationRequestResult(cached=False, tokens=[])
->>>>>>> 35d678c6
+        # TODO: implement -Tony
+        pass