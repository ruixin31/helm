--- conflicted
+++ resolved
@@ -12,14 +12,11 @@
 from . import synthetic_reasoning_natural_scenario  # noqa
 from . import copyright_scenario  # noqa
 from . import boolq_scenario  # noqa
-<<<<<<< HEAD
 from . import code_scenario  # noqa
-=======
 from . import lsat_qa_scenario  # noqa
 from . import gsm_scenario  # noqa
 from . import natural_qa_scenario  # noqa
 from . import quac_scenario  # noqa
->>>>>>> 35d678c6
 from . import babi_qa_scenario  # noqa
 from . import narrativeqa_scenario  # noqa
 from . import raft_scenario  # noqa
@@ -35,13 +32,10 @@
 from . import toxicity_metrics  # noqa
 from . import tokens_metric  # noqa
 from . import copyright_metrics  # noqa
-<<<<<<< HEAD
 from . import code_metrics  # noqa
-=======
 
 # Perturbations for data augmentation
 from .augmentations.extra_space_perturbation import ExtraSpacePerturbation  # noqa
 from .augmentations.misspelling_perturbation import MisspellingPerturbation  # noqa
 from .augmentations.contraction_expansion_perturbation import ContractionPerturbation  # noqa
-from .augmentations.contraction_expansion_perturbation import ExpansionPerturbation  # noqa
->>>>>>> 35d678c6
+from .augmentations.contraction_expansion_perturbation import ExpansionPerturbation  # noqa