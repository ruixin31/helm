from abc import ABC, abstractmethod
<<<<<<< HEAD
from dataclasses import dataclass, field
from typing import List, Optional, Dict
=======
from dataclasses import dataclass
from typing import List, Optional
>>>>>>> 6c4a0729

from common.object_spec import ObjectSpec, create_object
from common.general import format_text, format_split, format_tags, indent_lines
from benchmark.augmentations.perturbation_description import PerturbationDescription

# Data splits
TRAIN_SPLIT: str = "train"
VALID_SPLIT: str = "valid"
TEST_SPLIT: str = "test"
EVAL_SPLITS: List[str] = [VALID_SPLIT, TEST_SPLIT]

# Tags for references
CORRECT_TAG: str = "correct"


@dataclass(frozen=True)
class Reference:
    """
    A `Reference` specifies a possible output and how good/bad it is.  This
    could be used to represent multiple reference outputs which are all
    acceptable (e.g., in machine translation) or alternatives (e.g., in a
    multiple-choice exam).
    """

    # The output text
    output: str

    # Extra metadata (e.g., whether it's correct/factual/toxic)
    tags: List[str]

    # Extra Info for testing (e.g., code test cases)
    data: Optional[Dict] = None

    @property
    def is_correct(self) -> bool:
        return CORRECT_TAG in self.tags

    def render_lines(self) -> List[str]:
        return [f"reference {format_tags(self.tags)}: {format_text(self.output)}"]


@dataclass(frozen=True, eq=False)
class Instance:
    """
    An `Instance` represents one data point that we're evaluating on (e.g., one
    question in a QA task).
    Note: `eq=False` means that we hash by the identity.
    """

    # The input text
    input: str

    # References that helps us evaluate
    references: List[Reference]

    # Split (e.g., train, valid, test)
    split: Optional[str] = None

    # Sub split (e.g. toxic, non-toxic)
    sub_split: Optional[str] = None

<<<<<<< HEAD
    # Extra none-string metadata, e.g., paths.
    data: Optional[Dict] = None
=======
    # Used to group Instances that were created from a particular Instance through data augmentation
    id: Optional[str] = None

    # Description of the Perturbation that was applied when creating this Instance
    perturbation: Optional[PerturbationDescription] = None
>>>>>>> 6c4a0729

    @property
    def first_correct_reference(self) -> Optional[Reference]:
        """Return the first correct reference."""
        for reference in self.references:
            if reference.is_correct:
                return reference
        return None

    def render_lines(self) -> List[str]:
        info = [f"input: {format_text(self.input)}"]
        if self.sub_split:
            info.append(f"sub_split: {format_text(self.sub_split)}")
        if self.id:
            info.append(f"id: {format_text(self.id)}")
        if self.perturbation:
            info.append(f"perturbation: {self.perturbation}")

        for reference in self.references:
            info.extend(reference.render_lines())
        return info


@dataclass  # type: ignore
class Scenario(ABC):
    """
    A scenario represents a (task, data distribution).
    It is usually based on some raw dataset and is converted into a list of `Instance`s.
    Override this class.

    Note: the constructor should be lightweight, `get_instances` should do all
    the heavy lifting.
    """

    # Short unique identifier of the scenario (e.g., RealToxicityPrompts)
    name: str

    # Description of the scenario (task, data)
    description: str

    # Extra metadata (e.g., whether this is a question answering or commonsense task)
    tags: List[str]

    # To be set by the `Runner` (for caching data)
    output_path: str

    @abstractmethod
    def get_instances(self) -> List[Instance]:
        """
        Does the main work in the `Scenario` (e.g., download datasets, convert
        it into a list of instances).
        """
        pass

    def render_lines(self, instances: List[Instance]) -> List[str]:
        total = len(instances)
        output = [
            f"name: {self.name}",
            f"description: {self.description}",
            f"tags: {format_tags(self.tags)}",
            "",
        ]

        for i, instance in enumerate(instances):
            output.append(f"instance {i} ({total} total) {format_split(instance.split)} {{")
            output.extend(indent_lines(instance.render_lines()))
            output.append("}")
        return output


class ScenarioSpec(ObjectSpec):
    pass


def create_scenario(scenario_spec: ScenarioSpec) -> Scenario:
    return create_object(scenario_spec)<|MERGE_RESOLUTION|>--- conflicted
+++ resolved
@@ -1,11 +1,6 @@
 from abc import ABC, abstractmethod
-<<<<<<< HEAD
 from dataclasses import dataclass, field
 from typing import List, Optional, Dict
-=======
-from dataclasses import dataclass
-from typing import List, Optional
->>>>>>> 6c4a0729
 
 from common.object_spec import ObjectSpec, create_object
 from common.general import format_text, format_split, format_tags, indent_lines
@@ -67,16 +62,14 @@
     # Sub split (e.g. toxic, non-toxic)
     sub_split: Optional[str] = None
 
-<<<<<<< HEAD
     # Extra none-string metadata, e.g., paths.
     data: Optional[Dict] = None
-=======
+
     # Used to group Instances that were created from a particular Instance through data augmentation
     id: Optional[str] = None
 
     # Description of the Perturbation that was applied when creating this Instance
     perturbation: Optional[PerturbationDescription] = None
->>>>>>> 6c4a0729
 
     @property
     def first_correct_reference(self) -> Optional[Reference]:
